--- conflicted
+++ resolved
@@ -117,7 +117,28 @@
 }
 
 #[test]
-<<<<<<< HEAD
+fn formatting_nested_format_nodes_and_line_breaks() {
+    let mut model =
+        cm("aa<strong>a</strong><strong><br />{bbb<br />}|cc</strong>c");
+    model.italic();
+    assert_eq!(
+        tx(&model),
+        "aa<strong>a<br /><em>{bbb<br />}|</em>cc</strong>c"
+    );
+}
+
+#[test]
+fn formatting_deeper_nested_format_nodes_and_nested_line_breaks() {
+    let mut model =
+        cm("aa<strong>a</strong><strong><u><br />{b</u>bb<br />}|cc</strong>c");
+    model.italic();
+    assert_eq!(
+        tx(&model),
+        "aa<strong>a<u><br /><em>{b</em></u><em>bb<br />}|</em>cc</strong>c"
+    );
+}
+
+#[test]
 fn formatting_with_zero_length_selection_apply_on_replace_text() {
     let mut model = cm("aaa|bbb");
     model.bold();
@@ -181,25 +202,4 @@
     );
     model.bold();
     assert_eq!(model.state.toggled_format_types, Vec::new(),);
-=======
-fn formatting_nested_format_nodes_and_line_breaks() {
-    let mut model =
-        cm("aa<strong>a</strong><strong><br />{bbb<br />}|cc</strong>c");
-    model.italic();
-    assert_eq!(
-        tx(&model),
-        "aa<strong>a<br /><em>{bbb<br />}|</em>cc</strong>c"
-    );
-}
-
-#[test]
-fn formatting_deeper_nested_format_nodes_and_nested_line_breaks() {
-    let mut model =
-        cm("aa<strong>a</strong><strong><u><br />{b</u>bb<br />}|cc</strong>c");
-    model.italic();
-    assert_eq!(
-        tx(&model),
-        "aa<strong>a<u><br /><em>{b</em></u><em>bb<br />}|</em>cc</strong>c"
-    );
->>>>>>> 11f96e85
 }